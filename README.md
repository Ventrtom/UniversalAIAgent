# 🧠 Universal AI Agent

Conversational assistant tailored for **Productoo's P4** platform. It leverages OpenAI models, a local knowledge base and several Jira utilities to help product teams research, plan and document features.

---

## Key Features

<<<<<<< HEAD
| Tool name              | Purpose                                                                                   |
| ---------------------- | ----------------------------------------------------------------------------------------- |
| `searchWeb`            | Quick DuckDuckGo search (definitions, news, blogs).                                       |
| `wikipedia_query`      | Short summary from Wikipedia.                                                             |
| `rag_retriever`        | Fetch up to 4 most relevant chunks from the internal vector store (docs, roadmap, chats). |
| `jira_ideas_retriever` | List *Ideas* from Jira project **P4**; optional `keyword` filter.                         |
| `tavily_search`        | LLM‑powered semantic web search (requires `TAVILY_API_KEY`).                              |
| `save_text_to_file`    | Persist any text to `output/…` (timestamped).                                             |
| `kb_loader`            | Import Confluence pages and new files from `input/` into the long‑term knowledge base. |
| `clear_rag_memory`     | Delete vector‑store collections (`chat_memory`, `kb_docs` or all). |

> **Planned tool** – `jira_issue_detail`: fetch a **single** Jira issue by key (e.g. `P4‑1234`) with full description, acceptance criteria, subtasks & comments.
> *Benefit:* quick deep‑dives, faster duplicate detection.
=======
| Area | Description |
| --- | --- |
| **Multi-modal interface** | Command line client (`cli/main.py`) and Gradio web UI (`cli/ui.py` or `run.py`). |
| **Retrieval-Augmented Generation** | Chroma vector store fed from Confluence, local files and previous chats (`CHROMA_DIR_V2` path). |
| **Web search** | DuckDuckGo and Wikipedia snippets with optional semantic search via Tavily. |
| **Jira integration** | Tools for listing Ideas, fetching issue detail, checking duplicates and updating descriptions. |
| **Content generators** | Create Jira Ideas, Epics and User Stories from short prompts. |
| **File ingestion** | Drop files into `./input` and import them with `process_input_files` or `kb_loader`. |
| **Persistent memory** | Chat history saved to `persistent_chat_history.json` and stored in the vector DB. |
>>>>>>> c03dd6a9

---

## Available Tools

| Tool | Purpose |
| --- | --- |
| `searchWeb` | Quick DuckDuckGo lookup. |
| `wikipedia_query` | Short Wikipedia summary. |
| `tavily_search` | Semantic web search (requires `TAVILY_API_KEY`). |
| `rag_retriever` | Retrieve relevant chunks from the internal knowledge base. |
| `jira_ideas_retriever` | List Jira Ideas in project P4. |
| `jira_issue_detail` | Display full Jira issue context (description, AC, subtasks, comments). |
| `jira_duplicate_idea_checker` | Find possible duplicates of a new idea. |
| `jira_update_description` | Two-step safe update of the Description field. |
| `jira_child_issues` | List direct children of an Epic or parent issue. |
| `jira_issue_links` | Show all issue links and their direction. |
| `enhance_idea` | Turn a rough idea into a polished Jira Idea ticket. |
| `epic_from_idea` | Generate a Jira Epic template from an idea. |
| `user_stories_for_epic` | Produce INVEST-style user stories for a given Epic. |
| `process_input_files` | Import files from `./input` into the vector store. |
| `kb_loader` | Synchronise Confluence pages and local files into `kb_docs`. |
| `save_text_to_file` | Persist arbitrary text to a timestamped file in `./output`. |

---

## Quick Start

```bash
# Install dependencies (preferably inside a virtual environment)
pip install -r requirements.txt

# Set environment variables (.env file or shell)
export OPENAI_API_KEY="sk-..."
export JIRA_AUTH_TOKEN="atlassian-..."
# optional
export TAVILY_API_KEY="..."

# Launch web interface
python run.py

# Or run the simple CLI
python cli/main.py
```

Key environment options:

- `CHROMA_DIR_V2` – path to the Chroma persistence directory (default `data/`).
- `AGENT_VERSION` – set to `v1` to use the older LangChain core; default `v2` uses LangGraph.
- `PERSISTENT_HISTORY_FILE` – JSON file storing chat history (default `persistent_chat_history.json`).

---

## Project Layout

```
agent/                # LangChain/LangGraph cores and public API
cli/                  # CLI and Gradio UI entry points
services/             # Business logic for Jira, RAG and web search
tools/                # LangChain tool wrappers
prompts/              # Jinja2 templates for Jira content generators
input/                # Drop-box for user files
output/               # Saved answers (git‑ignored)
```

---

## Roadmap

- Incremental Confluence synchronisation
- Automatic summarisation of fresh Jira tickets
- Duplicate idea detection improvements
- KPI dashboard and basic tests

Contributions are welcome!<|MERGE_RESOLUTION|>--- conflicted
+++ resolved
@@ -6,7 +6,20 @@
 
 ## Key Features
 
-<<<<<<< HEAD
+| Area | Description |
+| --- | --- |
+| **Multi-modal interface** | Command line client (`cli/main.py`) and Gradio web UI (`cli/ui.py` or `run.py`). |
+| **Retrieval-Augmented Generation** | Chroma vector store fed from Confluence, local files and previous chats (`CHROMA_DIR_V2` path). |
+| **Web search** | DuckDuckGo and Wikipedia snippets with optional semantic search via Tavily. |
+| **Jira integration** | Tools for listing Ideas, fetching issue detail, checking duplicates and updating descriptions. |
+| **Content generators** | Create Jira Ideas, Epics and User Stories from short prompts. |
+| **File ingestion** | Drop files into `./input` and import them with `process_input_files` or `kb_loader`. |
+| **Persistent memory** | Chat history saved to `persistent_chat_history.json` and stored in the vector DB. |
+
+---
+
+## Available Tools
+
 | Tool name              | Purpose                                                                                   |
 | ---------------------- | ----------------------------------------------------------------------------------------- |
 | `searchWeb`            | Quick DuckDuckGo search (definitions, news, blogs).                                       |
@@ -16,44 +29,29 @@
 | `tavily_search`        | LLM‑powered semantic web search (requires `TAVILY_API_KEY`).                              |
 | `save_text_to_file`    | Persist any text to `output/…` (timestamped).                                             |
 | `kb_loader`            | Import Confluence pages and new files from `input/` into the long‑term knowledge base. |
-| `clear_rag_memory`     | Delete vector‑store collections (`chat_memory`, `kb_docs` or all). |
 
 > **Planned tool** – `jira_issue_detail`: fetch a **single** Jira issue by key (e.g. `P4‑1234`) with full description, acceptance criteria, subtasks & comments.
 > *Benefit:* quick deep‑dives, faster duplicate detection.
-=======
-| Area | Description |
-| --- | --- |
-| **Multi-modal interface** | Command line client (`cli/main.py`) and Gradio web UI (`cli/ui.py` or `run.py`). |
-| **Retrieval-Augmented Generation** | Chroma vector store fed from Confluence, local files and previous chats (`CHROMA_DIR_V2` path). |
-| **Web search** | DuckDuckGo and Wikipedia snippets with optional semantic search via Tavily. |
-| **Jira integration** | Tools for listing Ideas, fetching issue detail, checking duplicates and updating descriptions. |
-| **Content generators** | Create Jira Ideas, Epics and User Stories from short prompts. |
-| **File ingestion** | Drop files into `./input` and import them with `process_input_files` or `kb_loader`. |
-| **Persistent memory** | Chat history saved to `persistent_chat_history.json` and stored in the vector DB. |
->>>>>>> c03dd6a9
 
 ---
 
-## Available Tools
+## 🏗 Architecture overview
 
-| Tool | Purpose |
-| --- | --- |
-| `searchWeb` | Quick DuckDuckGo lookup. |
-| `wikipedia_query` | Short Wikipedia summary. |
-| `tavily_search` | Semantic web search (requires `TAVILY_API_KEY`). |
-| `rag_retriever` | Retrieve relevant chunks from the internal knowledge base. |
-| `jira_ideas_retriever` | List Jira Ideas in project P4. |
-| `jira_issue_detail` | Display full Jira issue context (description, AC, subtasks, comments). |
-| `jira_duplicate_idea_checker` | Find possible duplicates of a new idea. |
-| `jira_update_description` | Two-step safe update of the Description field. |
-| `jira_child_issues` | List direct children of an Epic or parent issue. |
-| `jira_issue_links` | Show all issue links and their direction. |
-| `enhance_idea` | Turn a rough idea into a polished Jira Idea ticket. |
-| `epic_from_idea` | Generate a Jira Epic template from an idea. |
-| `user_stories_for_epic` | Produce INVEST-style user stories for a given Epic. |
-| `process_input_files` | Import files from `./input` into the vector store. |
-| `kb_loader` | Synchronise Confluence pages and local files into `kb_docs`. |
-| `save_text_to_file` | Persist arbitrary text to a timestamped file in `./output`. |
+```
+┌───────────────┐     user query / feedback
+│   Gradio UI   │  ◀──────────────────────┐
+└──────┬────────┘                          │
+       │ HTTP                             │
+┌──────▼────────┐     internal call        │
+│  LangChain    │  ──▶  Tool Router  ──▶───┘
+│   Agent       │          │
+└───────────────┘          ▼
+   │     │    │    structured/tool calls
+   │     │    │
+   │     │    └─▶ Jira API (ideas / issue‑detail)
+   │     └────────▶ Web search (DuckDuckGo / Tavily)
+   └──────────────▶ RAG vector store (Chroma)
+```
 
 ---
 
